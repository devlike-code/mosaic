--- conflicted
+++ resolved
@@ -8,16 +8,11 @@
         Mosaic, MosaicCRUD, Tile, TileCommit, Value,
     },
     iterators::{
-<<<<<<< HEAD
-        get_arrows_from::GetArrowsFromTiles,
-        get_arrows_into::GetArrowsIntoTiles,
-        get_descriptors::GetDescriptors,
+        filter_descriptors::FilterDescriptors,
+        get_arrows_from::GetArrowsFromTiles, get_arrows_into::GetArrowsIntoTiles,
+       
         get_sources::{GetSources, GetSourcesExtension},
         get_targets::GetTargets,
-=======
-        deletion::DeleteTiles, filter_descriptors::FilterDescriptors,
-        get_arrows_from::GetArrowsFromTiles, get_arrows_into::GetArrowsIntoTiles,
->>>>>>> 21c0d55c
         include_component::IncludeComponent,
     },
 };
@@ -57,17 +52,10 @@
             .collect_vec()
     }
 
-<<<<<<< HEAD
     fn get_existing_owner_descriptor(&self, group: &str, owner: &Tile) -> Option<Tile> {
         owner
             .iter_with(self)
             .get_descriptors()
-=======
-    fn group(&self, group: &str, owner: &Tile, members: &[&Tile]) {
-        let existing_owners = owner
-            .get_dependents_with(self)
-            .filter_descriptors()
->>>>>>> 21c0d55c
             .include_component("GroupOwner")
             .map(|t| (t["self"].as_s32(), t))
             .collect::<HashMap<_, _>>()
@@ -91,18 +79,7 @@
     }
 
     fn get_group_members(&self, group: &str, tile: &Tile) -> GetTilesIterator {
-<<<<<<< HEAD
         if let Some(owner) = self.get_group_owner_descriptor(group, tile) {
-=======
-        if let Some(owner) = tile
-            .iter_with(self)
-            .filter_descriptors()
-            .include_component("GroupOwner")
-            .filter(|t| t["self"].as_s32() == group.into())
-            .collect_vec()
-            .first()
-        {
->>>>>>> 21c0d55c
             owner
                 .iter_with(self)
                 .get_arrows_from()
@@ -115,18 +92,7 @@
     }
 
     fn ungroup(&self, group: &str, tile: &Tile) {
-<<<<<<< HEAD
         if let Some(owner) = self.get_group_owner_descriptor(group, tile) {
-=======
-        if let Some(owner) = tile
-            .iter_with(self)
-            .filter_descriptors()
-            .include_component("GroupOwner")
-            .filter(|t| t["self"].as_s32() == group.into())
-            .collect_vec()
-            .first()
-        {
->>>>>>> 21c0d55c
             self.delete_tile(owner.id);
         } else if let Some(arrow) = self.get_group_memberships(tile).first() {
             self.delete_tile(arrow.id);

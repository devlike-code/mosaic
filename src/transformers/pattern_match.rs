--- conflicted
+++ resolved
@@ -1,11 +1,4 @@
-<<<<<<< HEAD
-use std::{
-    collections::HashMap,
-    sync::Arc,
-};
-=======
 use std::{collections::HashMap, sync::Arc};
->>>>>>> 0115cd07
 
 use array_tool::vec::Intersect;
 use itertools::Itertools;
@@ -13,40 +6,13 @@
 
 use crate::{
     capabilities::{
-<<<<<<< HEAD
-        process::ProcessCapability, SelectionCapability,
-        TraversalOperator, Traverse,
-    },
-    internals::{
-        self_val,
-        EntityId, MosaicCRUD, MosaicIO, MosaicTypelevelCRUD, Tile, TileFieldGetter, Value,
-=======
         process::ProcessCapability, DictionaryCapability, SelectionCapability, TraversalOperator,
         Traverse,
->>>>>>> 0115cd07
     },
     internals::{default_vals, EntityId, Mosaic, MosaicCRUD, MosaicIO, MosaicTypelevelCRUD, Tile},
     iterators::tile_deletion::TileDeletion,
 };
 
-<<<<<<< HEAD
-fn chr(i: usize) -> char {
-    char::from_u32(65 + i as u32).unwrap()
-}
-
-// fn chr2(i: (usize, usize)) -> (char, char) {
-//     (chr(i.0), chr(i.1))
-// }
-
-// fn get_candidate_pairs(
-//     candidates: &ListOrderedMultimap<EntityId, EntityId>,
-//     pattern_node: &Tile,
-// ) -> Vec<EntityId> {
-//     candidates.get_all(&pattern_node.id).copied().collect_vec()
-// }
-
-=======
->>>>>>> 0115cd07
 #[derive(Default)]
 pub(crate) struct PatternMatchState {
     candidates: ListOrderedMultimap<EntityId, EntityId>,

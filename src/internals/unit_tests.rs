--- conflicted
+++ resolved
@@ -198,13 +198,8 @@
         let data = test_data();
         let mosaic = Mosaic::new();
 
-<<<<<<< HEAD
         let loaded = load_mosaic_commands(data.as_slice()).unwrap();
         assert_eq!(14, loaded.len());
-=======
-        let loaded = mosaic.load_commands(data.as_slice()).unwrap();
-        assert_eq!(16, loaded.len());
->>>>>>> a948811c
 
         mosaic.load(data.as_slice()).unwrap();
         let new_obj = mosaic.new_object("DEBUG", default_vals());
@@ -222,13 +217,8 @@
         let data = test_data();
         let mosaic = Mosaic::new();
 
-<<<<<<< HEAD
         let loaded = load_mosaic_commands(data.as_slice()).unwrap();
         assert_eq!(14, loaded.len());
-=======
-        let loaded = mosaic.load_commands(data.as_slice()).unwrap();
-        assert_eq!(16, loaded.len());
->>>>>>> a948811c
 
         let new_obj = mosaic.new_object("DEBUG", default_vals());
         mosaic.load(data.as_slice()).unwrap();

use std::{
    collections::HashMap,
    ops::{Index, IndexMut, Range},
    sync::Arc,
};

use array_tool::vec::Uniq;
use fstr::FStr;
use itertools::Itertools;

use crate::layers::{querying::Querying, tiling::Tiling};

use super::{
    datatypes::{EntityId, S32},
    lifecycle::Lifecycle,
    mosaic_engine::MosaicEngine,
    slice_into_array, ComponentType, DataBrick, Datatype, EngineState, Value,
};

#[derive(Debug, PartialEq, Clone)]
pub struct TileData {
    component: S32,
    pub(crate) fields: HashMap<S32, Value>,
}

#[derive(PartialEq, Clone)]
pub enum Tile {
    Object {
        mosaic: Arc<MosaicEngine>,
        id: EntityId,
        data: TileData,
    },
    Arrow {
        mosaic: Arc<MosaicEngine>,
        id: EntityId,
        source: EntityId,
        target: EntityId,
        data: TileData,
    },
    Loop {
        mosaic: Arc<MosaicEngine>,
        id: EntityId,
        origin: EntityId,
        data: TileData,
    },
    Descriptor {
        mosaic: Arc<MosaicEngine>,
        id: EntityId,
        target: EntityId,
        data: TileData,
    },
    Extension {
        mosaic: Arc<MosaicEngine>,
        id: EntityId,
        origin: EntityId,
        data: TileData,
    },
    Backlink {
        mosaic: Arc<MosaicEngine>,
        id: EntityId,
        source: EntityId,
        target: EntityId,
        data: TileData,
    },
}

impl Index<&str> for Tile {
    type Output = Value;
    fn index<'a>(&'a self, i: &str) -> &'a Value {
        self.get_data().fields.get(&i.into()).unwrap()
    }
}

impl IndexMut<&str> for Tile {
    fn index_mut<'a>(&'a mut self, i: &str) -> &'a mut Value {
        self.get_data_mut().fields.get_mut(&i.into()).unwrap()
    }
}

impl Tile {
    pub fn set_field(&mut self, field: S32, field_data: Value) {
        self.get_data_mut().fields.insert(field, field_data);
    }

    pub fn commit(&self, engine_state: &EngineState) -> Result<(), String> {
        let mut brick = engine_state.get_brick(self.id()).ok_or(format!(
            "[Error][mosaic.rs][commit] Cannot find brick with id {}",
            self.id()
        ))?;
        let component = engine_state.get_component_type(brick.component)?;

        //order of saving needs to be correct and in component fields it is.
        brick.data = component
            .get_fields()
            .into_iter()
            .map(|f| self.get_data().fields.get(&f.name).unwrap())
            .fold(vec![], |old: Vec<u8>, value| {
                let mut temp = old.clone();
                let value_bytes: Vec<u8> = match value {
                    Value::VOID => vec![],
                    Value::I32(x) => x.to_be_bytes().to_vec(),
                    Value::U32(x) => x.to_be_bytes().to_vec(),
                    Value::F32(x) => x.to_be_bytes().to_vec(),
                    Value::S32(x) => x.0.as_bytes().to_vec(),
                    Value::I64(x) => x.to_be_bytes().to_vec(),
                    Value::U64(x) => x.to_be_bytes().to_vec(),
                    Value::F64(x) => x.to_be_bytes().to_vec(),
                    Value::EID(x) => x.to_be_bytes().to_vec(),
                    Value::B256(x) => x.as_bytes().to_vec(),
                };
                temp.extend(value_bytes);
                temp
            });

        //push cloned brick back to engine state
        brick.update(engine_state);
        Ok(())
    }

    pub fn add_descriptor(&self, component: S32, fields: Vec<Value>) {
        self.mosaic()
            .add_descriptor(self, component, fields)
            .unwrap();
    }

    pub fn add_extension(&self, component: S32, fields: Vec<Value>) {
        self.mosaic()
            .add_extension(self, component, fields)
            .unwrap();
    }

    pub fn order(&self) -> usize {
        match self {
            Tile::Object { .. } => 0,
            Tile::Loop { .. } => 1,
            Tile::Arrow { .. } => 2,
            Tile::Descriptor { .. } => 3,
            Tile::Extension { .. } => 4,
            Tile::Backlink { .. } => 5,
        }
    }

    pub fn mosaic(&self) -> Arc<MosaicEngine> {
        Arc::clone(match self {
            Tile::Object { mosaic, .. } => mosaic,
            Tile::Loop { mosaic, .. } => mosaic,
            Tile::Arrow { mosaic, .. } => mosaic,
            Tile::Descriptor { mosaic, .. } => mosaic,
            Tile::Extension { mosaic, .. } => mosaic,
            Tile::Backlink { mosaic, .. } => mosaic,
        })
    }

    pub fn polarize_towards(self, e: EntityId) -> Self {
        match &self {
            Tile::Arrow {
                id,
                source,
                target,
                data,
                ..
            } if e == *target => Tile::Backlink {
                id: *id,
                source: *source,
                target: *target,
                data: data.clone(),
                mosaic: self.mosaic(),
            },
            _ => self,
        }
    }
}

impl Tile {
    pub fn id(&self) -> EntityId {
        match self {
            Tile::Object { id, .. } => *id,
            Tile::Loop { id, .. } => *id,
            Tile::Arrow { id, .. } => *id,
            Tile::Descriptor { id, .. } => *id,
            Tile::Extension { id, .. } => *id,
            Tile::Backlink { id, .. } => *id,
        }
    }

    pub fn get_data(&self) -> &TileData {
        match self {
            Tile::Object { data, .. } => data,
            Tile::Loop { data, .. } => data,
            Tile::Arrow { data, .. } => data,
            Tile::Descriptor { data, .. } => data,
            Tile::Extension { data, .. } => data,
            Tile::Backlink { data, .. } => data,
        }
    }

    pub fn get_data_mut(&mut self) -> &mut TileData {
        match self {
            Tile::Object { data, .. } => data,
            Tile::Loop { data, .. } => data,
            Tile::Arrow { data, .. } => data,
            Tile::Descriptor { data, .. } => data,
            Tile::Extension { data, .. } => data,
            Tile::Backlink { data, .. } => data,
        }
    }

    pub fn origin(&self) -> EntityId {
        match self {
            Tile::Object { id, .. } => *id,
            Tile::Arrow { source, .. } => *source,
            Tile::Loop { origin, .. } => *origin,
            Tile::Descriptor { target: origin, .. } => *origin,
            Tile::Extension { origin, .. } => *origin,
            Tile::Backlink { source, .. } => *source,
        }
    }

    pub fn get_endpoints(&self) -> (Tile, Tile) {
<<<<<<< HEAD
       let (s, t) = match self {
=======
        let (s, t) = match self {
>>>>>>> a308aefc
            Tile::Object { id, .. } => (*id, *id),
            Tile::Arrow { source, target, .. } => (*source, *target),
            Tile::Loop { origin, .. } => (*origin, *origin),
            Tile::Descriptor {
                target: origin, id, ..
            } => (*origin, *id),
            Tile::Extension { origin, id, .. } => (*id, *origin),
            Tile::Backlink { source, target, .. } => (*source, *target),
        };
<<<<<<< HEAD
        (self.mosaic().get_tile(s).unwrap(), self.mosaic().get_tile(t).unwrap())
=======

        (
            self.mosaic().get_tile(s).unwrap(),
            self.mosaic().get_tile(t).unwrap(),
        )
>>>>>>> a308aefc
    }

    pub fn is_arrow(&self) -> bool {
        matches!(self, Tile::Arrow { .. })
    }

    pub fn is_object(&self) -> bool {
        matches!(self, Tile::Object { .. })
    }

    pub fn is_loop(&self) -> bool {
        matches!(self, Tile::Loop { .. })
    }

    pub fn is_descriptor(&self) -> bool {
        matches!(self, Tile::Descriptor { .. })
    }

    pub fn is_extension(&self) -> bool {
        matches!(self, Tile::Extension { .. })
    }

    pub fn is_property(&self) -> bool {
        self.is_descriptor() | self.is_extension()
    }

    pub fn get_property(&self, component: S32) -> Option<Tile> {
        self.get_properties(component).first().cloned()
    }

    pub fn get_properties(&self, component: S32) -> Vec<Tile> {
        self.mosaic()
            .get_properties(self.id())
            .as_vec()
            .into_iter()
            .filter_map(|b| {
                let tile = self.mosaic().get_tile(b).unwrap();
                if tile.get_data().component == component {
                    Some(tile)
                } else {
                    None
                }
            })
            .collect_vec()
    }
}

impl std::fmt::Debug for Tile {
    fn fmt(&self, f: &mut std::fmt::Formatter<'_>) -> std::fmt::Result {
        match self {
            Self::Object { id, data, .. } => f.write_fmt(format_args!(
                "[ Object     | {}: {} -> {} | {} {:?} ]",
                id, id, id, data.component, data.fields
            )),
            Self::Arrow {
                id,
                source,
                target,
                data,
                ..
            } => f.write_fmt(format_args!(
                "[ Arrow      | {}: {} -> {} | {} {:?} ]",
                id, source, target, data.component, data.fields
            )),
            Self::Backlink {
                id,
                source,
                target,
                data,
                ..
            } => f.write_fmt(format_args!(
                "[ Backlink   | {}: {} <- {} | {} {:?} ]",
                id, target, source, data.component, data.fields
            )),
            Self::Loop {
                id, origin, data, ..
            } => f.write_fmt(format_args!(
                "[ Loop       | {}: {} -> {} | {} {:?} ]",
                id, origin, origin, data.component, data.fields
            )),
            Self::Descriptor {
                id,
                target: origin,
                data,
                ..
            } => f.write_fmt(format_args!(
                "[ Descriptor | {}: {} -> {} | {} {:?} ]",
                id, id, origin, data.component, data.fields
            )),
            Self::Extension {
                id, origin, data, ..
            } => f.write_fmt(format_args!(
                "[ Extension  | {}: {} -> {} | {} {:?} ]",
                id, origin, id, data.component, data.fields
            )),
        }
    }
}

#[derive(Default)]
pub struct Block {
    pub tiles: Vec<Tile>,
}

impl Block {
    pub fn extend(&mut self, other: Block) {
        self.tiles.extend(other.tiles);
        self.tiles = self.tiles.unique();
    }
}

impl From<Vec<Tile>> for Block {
    fn from(mut val: Vec<Tile>) -> Self {
        val.sort_by_key(|a| (a.order(), a.id()));
        Block { tiles: val }
    }
}

impl std::fmt::Debug for Block {
    fn fmt(&self, f: &mut std::fmt::Formatter<'_>) -> std::fmt::Result {
        let mut tiles = self.tiles.clone();
        tiles.sort_by_key(|a| (a.order(), a.id()));
        tiles
            .iter()
            .try_fold((), |_, item| item.fmt(f).and_then(|_| f.write_str("\n")))
    }
}

fn get_field_offset(
    engine: &Arc<EngineState>,
    component_type: &ComponentType,
    field_name: S32,
) -> Option<Range<usize>> {
    let offset_size_index = engine.component_offset_size_index.lock().unwrap();
    offset_size_index
        .get(&(component_type.name(), field_name))
        .cloned()
}

fn create_fields_from_data(
    engine: &Arc<EngineState>,
    brick: DataBrick,
) -> Result<HashMap<S32, Value>, String> {
    let component_type = engine.get_component_type(brick.component)?;
    let component_fields = component_type
        .get_fields()
        .iter()
        .map(|field| {
            (
                field.name,
                field.datatype.to_owned(),
                get_field_offset(engine, &component_type, field.name),
            )
        })
        .collect::<Vec<_>>();

    let mut result = HashMap::default();
    for (field_name, datatype, field_offset) in component_fields {
        if let Some(offset) = field_offset {
            let field_data_raw = &brick.data[offset];

            let value: Value = match datatype {
                Datatype::VOID => Value::VOID,
                // COMP fields will disappear when the component is added to the engine state,
                // so this situation should never arise. However, we'll leave a log here just in case.
                Datatype::COMP(_) => Value::VOID,
                Datatype::I32 => Value::I32(i32::from_be_bytes(slice_into_array(field_data_raw))),
                Datatype::U32 => Value::U32(u32::from_be_bytes(slice_into_array(field_data_raw))),
                Datatype::F32 => Value::F32(f32::from_be_bytes(slice_into_array(field_data_raw))),
                Datatype::S32 => Value::S32(field_data_raw.into()),
                Datatype::I64 => Value::I64(i64::from_be_bytes(slice_into_array(field_data_raw))),
                Datatype::U64 => Value::U64(u64::from_be_bytes(slice_into_array(field_data_raw))),
                Datatype::F64 => Value::F64(f64::from_be_bytes(slice_into_array(field_data_raw))),
                Datatype::EID => Value::EID(usize::from_be_bytes(slice_into_array(field_data_raw))),
                Datatype::B256 => Value::B256(FStr::<256>::from_str_lossy(
                    std::str::from_utf8(field_data_raw).unwrap(),
                    b'\0',
                )),
            };

            result.insert(
                if component_type.is_alias() {
                    "self".into()
                } else {
                    field_name
                },
                value,
            );
        } else {
            return Err(format!("[Error][mosaic_tiles.rs][create_fields_from_data] Cannot create field {} from component data - field missing in component {}.", field_name, component_type.name()));
        }
    }

    Ok(result)
}

impl From<(&Arc<MosaicEngine>, &DataBrick)> for Tile {
    fn from((mosaic, brick): (&Arc<MosaicEngine>, &DataBrick)) -> Self {
        let fields = create_fields_from_data(&mosaic.engine_state, brick.clone()).unwrap();

        match (brick.id, brick.source, brick.target) {
            // ID : ID -> ID
            (id, src, tgt) if id == src && src == tgt => Self::Object {
                id,
                data: TileData {
                    component: brick.component,
                    fields,
                },
                mosaic: Arc::clone(mosaic),
            },

            // ID : ID -> TGT
            (id, src, tgt) if id == src && src != tgt => Self::Descriptor {
                id,
                target: tgt,
                data: TileData {
                    component: brick.component,
                    fields,
                },
                mosaic: Arc::clone(mosaic),
            },

            // ID : SRC -> ID
            (id, src, tgt) if id == tgt && src != tgt => Self::Extension {
                id,
                origin: src,
                data: TileData {
                    component: brick.component,
                    fields,
                },
                mosaic: Arc::clone(mosaic),
            },

            // ID : ID' -> ID'
            (id, src, tgt) if src == tgt && src != id => Self::Loop {
                id,
                origin: src,
                data: TileData {
                    component: brick.component,
                    fields,
                },
                mosaic: Arc::clone(mosaic),
            },

            // ID : SRC -> TGT
            (id, src, tgt) => Self::Arrow {
                id,
                source: src,
                target: tgt,
                data: TileData {
                    component: brick.component,
                    fields,
                },
                mosaic: Arc::clone(mosaic),
            },
        }
    }
}

impl From<(Arc<MosaicEngine>, Vec<EntityId>)> for Block {
    fn from((mosaic, entities): (Arc<MosaicEngine>, Vec<EntityId>)) -> Self {
        Block {
            tiles: entities
                .into_iter()
                .flat_map(|e| mosaic.get_tile(e))
                .collect_vec(),
        }
    }
}

/* /////////////////////////////////////////////////////////////////////////////////// */
// Unit Tests
/* /////////////////////////////////////////////////////////////////////////////////// */

#[cfg(test)]
mod mosaic_testing {
    use std::{
        collections::hash_map::DefaultHasher,
        hash::{Hash, Hasher},
    };

    #[derive(Hash)]
    struct A {
        a: u8,
        b: u8,
        c: String,
    }

    #[test]
    fn test_hash_of_a() {
        let mut hasher = DefaultHasher::new();
        let a = A {
            a: b'c',
            b: b'a',
            c: "qweqweijwqeiofjwioefjwoeifjoiwefjewf".to_string(),
        };
        a.hash(&mut hasher);
        println!("{:?}", hasher.finish());
    }
}<|MERGE_RESOLUTION|>--- conflicted
+++ resolved
@@ -217,11 +217,7 @@
     }
 
     pub fn get_endpoints(&self) -> (Tile, Tile) {
-<<<<<<< HEAD
-       let (s, t) = match self {
-=======
         let (s, t) = match self {
->>>>>>> a308aefc
             Tile::Object { id, .. } => (*id, *id),
             Tile::Arrow { source, target, .. } => (*source, *target),
             Tile::Loop { origin, .. } => (*origin, *origin),
@@ -231,15 +227,11 @@
             Tile::Extension { origin, id, .. } => (*id, *origin),
             Tile::Backlink { source, target, .. } => (*source, *target),
         };
-<<<<<<< HEAD
-        (self.mosaic().get_tile(s).unwrap(), self.mosaic().get_tile(t).unwrap())
-=======
 
         (
             self.mosaic().get_tile(s).unwrap(),
             self.mosaic().get_tile(t).unwrap(),
         )
->>>>>>> a308aefc
     }
 
     pub fn is_arrow(&self) -> bool {

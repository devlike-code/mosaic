--- conflicted
+++ resolved
@@ -1,517 +1,3 @@
-<<<<<<< HEAD
-use std::collections::hash_map::DefaultHasher;
-use std::collections::{HashMap, HashSet, VecDeque};
-use std::fmt::Display;
-use std::hash::{Hash, Hasher};
-use std::sync::Arc;
-
-use crate::internals::mosaic_engine::MosaicEngine;
-use crate::internals::{Block, EntityId, Tile};
-
-use crate::layers::indirection::Indirection;
-use crate::layers::parenting::Parenting;
-use crate::layers::traversing::Traversing;
-use crate::transformers::validation::{
-    self, validate_arrow_is_graph_match, validate_frame_is_populated, validate_tile_is_arrow,
-};
-
-use super::validation::validate_type_exists;
-
-#[derive(Debug)]
-struct GraphParameters<'a> {
-    pattern_size: usize,
-    candidates: &'a HashMap<EntityId, HashSet<EntityId>>,
-}
-
-fn hash_hashmap<K: Ord + Clone + Display, V: Clone + Display>(hashmap: &HashMap<K, V>) -> u64 {
-    let mut sorted_tuples: Vec<(K, V)> = hashmap
-        .iter()
-        .map(|(k, v)| (k.clone(), v.clone()))
-        .collect();
-    sorted_tuples.sort_by(|(k1, _), (k2, _)| k1.cmp(k2));
-    let str = (sorted_tuples
-        .into_iter()
-        .map(|(k, v)| format!("{},{}.", k, v))
-        .collect::<Vec<String>>())
-    .join("");
-
-    let mut hasher = DefaultHasher::default();
-    str.hash(&mut hasher);
-    hasher.finish()
-}
-
-pub fn graph_match(input: &Tile, engine_state: Arc<MosaicEngine>) -> Result<Vec<Tile>, String> {
-    let mut arrow_counters = u32::MAX;
-
-    fn tuple_is_completely_different(a: &(u32, u32), b: &(u32, u32)) -> bool {
-        a.0 != b.0 && a.1 != b.1
-    }
-
-    validate_type_exists("GraphMatch", engine_state)?;
-
-    let arrow = validate_tile_is_arrow(input)?;
-    validate_arrow_is_graph_match(arrow, engine_state)?;
-
-    let pattern = arrow.get_endpoints(); // staring arrow's source
-    let target = arrow.get_endpoints(); // staring arrow's target
-
-    validate_frame_is_populated(pattern, engine_state)?;
-    validate_frame_is_populated(target, engine_state)?;
-
-    let pattern_children = engine_state.get_children(&pattern).elements; // graph where pattern is parent
-    let target_children = engine_state.get_children(&target).elements; // graph where traget is parent
-
-    let mut candidates: HashMap<EntityId, HashSet<EntityId>> = HashMap::default();
-
-    //let archetypes = get_archetypes_by_entity().read().unwrap().clone();
-
-    let pattern_size = pattern_children.len();
-
-    for node in pattern_children {
-        let out_count = engine_state.out_degree(node);
-        let in_count = engine_state.in_degree(node);
-        let node_arch = engine_state
-            .get_vec(&node)
-            .unwrap()
-            .into_iter()
-            .collect::<HashSet<_>>();
-
-        if !candidates.contains_key(&node) {
-            candidates.insert(node, HashSet::default());
-        }
-
-        for cand in target_children {
-            let cand_out_count = engine_state.out_degree(cand);
-            let cand_in_count = engine_state.in_degree(cand);
-            if cand_out_count >= out_count && cand_in_count >= in_count {
-                let cand_arch = archetypes
-                    .get_vec(&cand)
-                    .unwrap()
-                    .into_iter()
-                    .collect::<HashSet<_>>();
-                if node_arch.difference(&cand_arch).count() == 0 {
-                    candidates.get_mut(&node).unwrap().insert(cand);
-                }
-            }
-        }
-
-        if candidates.get(&node).unwrap().is_empty() {
-            // early exit: a node doesn't have any candidates, so no match can be found
-            return Ok(vec![]);
-        }
-    }
-
-    println!("CANDIDATES: {:?}", candidates);
-
-    let keys = {
-        let mut keys = candidates.keys().cloned().collect::<Vec<_>>();
-        keys.sort_by(|k, v| {
-            candidates
-                .get(&k)
-                .unwrap()
-                .len()
-                .cmp(&candidates.get(&v).unwrap().len())
-        });
-        VecDeque::from_iter(keys)
-    };
-
-    let mut matchings_by_node = MultiSet::default();
-    let mut edge_graph = MultiSet::default();
-    let mut re_edge_graph = MultiSet::default(); // needed for easy (+3)
-
-    for key in &keys {
-        for neighbor in pattern_graph.get_front_neighbors(*key) {
-            for key_tgt in candidates.get(key).unwrap() {
-                for tgt_neighbor in target_children.get_front_neighbors(*key_tgt) {
-                    let s1t1 = (*key, *key_tgt);
-                    let s2t2 = (neighbor, tgt_neighbor);
-                    if candidates.get(&neighbor).unwrap().contains(&tgt_neighbor) {
-                        matchings_by_node.insert(*key, s1t1);
-                        edge_graph.insert(s1t1, s2t2);
-                        re_edge_graph.insert(s2t2, s1t1);
-                    }
-                }
-            }
-        }
-    }
-
-    let mut pairing_to_index = HashMap::<((u32, u32), (u32, u32)), u32>::new();
-    let mut index_to_pairing = HashMap::<u32, ((u32, u32), (u32, u32))>::new();
-    let mut perpendicularity = UndirectedAdjacencyMatrix::default();
-
-    let mut graph_dot = vec![];
-    graph_dot.push(format!("graph G {{"));
-    for (s1t1, s2t2s) in &edge_graph.set {
-        for s2t2 in s2t2s {
-            let key = (s1t1.clone(), s2t2.clone());
-            let index = perpendicularity.adjacency.len() as u32;
-            //println!("KEY: {:?} -> INDEX: {}", key, index);
-            perpendicularity.add_node(index);
-            pairing_to_index.insert(key, index);
-            index_to_pairing.insert(index, key);
-
-            graph_dot.push(format!("  a{} [label=\"{:?}, {:?}\"]", index, *s1t1, *s2t2));
-        }
-    }
-
-    for ((s1t1, s2t2), index) in pairing_to_index.clone() {
-        /*  +1:
-             S1: T1  -> <S2: T2>
-            <S2: T2> ->  S3: T3
-        */
-        if let Some(s3t3s) = edge_graph.set.get(&s2t2).cloned() {
-            for s3t3 in s3t3s {
-                if tuple_is_completely_different(&s1t1, &s3t3) {
-                    let second_index = *pairing_to_index.get(&(s2t2, s3t3)).unwrap();
-
-                    let foreign_key1 = (s1t1, s3t3);
-                    let foreign_key2 = (s3t3, s1t1);
-                    if pairing_to_index.contains_key(&foreign_key1)
-                        || pairing_to_index.contains_key(&foreign_key2)
-                    {
-                        if !perpendicularity.are_adjacent(index, second_index) {
-                            perpendicularity.add_edge(arrow_counters, index, second_index);
-                            arrow_counters -= 1;
-
-                            graph_dot.push(format!(
-                                "  a{} -- a{} [label=\"{}\"]",
-                                index, second_index, "(+1)"
-                            ));
-                        }
-                    }
-                }
-            }
-        }
-
-        /*  +2:
-             <S1: T1> -> S2: T2
-             <S1: T1> -> S3: T3
-        */
-        if let Some(s3t3s) = edge_graph.set.get(&s1t1).cloned() {
-            for s3t3 in s3t3s {
-                if tuple_is_completely_different(&s2t2, &s3t3) {
-                    let second_index = *pairing_to_index.get(&(s1t1, s3t3)).unwrap();
-
-                    let foreign_key1 = (s2t2, s3t3);
-                    let foreign_key2 = (s3t3, s2t2);
-                    if pairing_to_index.contains_key(&foreign_key1)
-                        || pairing_to_index.contains_key(&foreign_key2)
-                    {
-                        if !perpendicularity.are_adjacent(index, second_index) {
-                            perpendicularity.add_edge(arrow_counters, index, second_index);
-                            arrow_counters -= 1;
-
-                            graph_dot.push(format!(
-                                "  a{} -- a{} [label=\"{}\"]",
-                                index, second_index, "(+2)"
-                            ));
-                        }
-                    }
-                }
-            }
-        }
-
-        /*  +3:
-             S1: T1 -> <S2: T2>
-             S3: T3 -> <S2: T2>
-        */
-        if let Some(s3t3s) = re_edge_graph.set.get(&s2t2).cloned() {
-            for s3t3 in s3t3s {
-                if tuple_is_completely_different(&s1t1, &s3t3) {
-                    let second_index = *pairing_to_index.get(&(s3t3, s2t2)).unwrap();
-
-                    let foreign_key1 = (s1t1, s3t3);
-                    let foreign_key2 = (s3t3, s1t1);
-                    if pairing_to_index.contains_key(&foreign_key1)
-                        || pairing_to_index.contains_key(&foreign_key2)
-                    {
-                        if !perpendicularity.are_adjacent(index, second_index) {
-                            perpendicularity.add_edge(arrow_counters, index, second_index);
-                            arrow_counters -= 1;
-
-                            graph_dot.push(format!(
-                                "  a{} -- a{} [label=\"{}\"]",
-                                index, second_index, "(+3)"
-                            ));
-                        }
-                    }
-                }
-            }
-        }
-    }
-
-    graph_dot.push(format!("}}"));
-
-    {
-        //let mut file = File::create("./graph.dot").unwrap();
-        //file.write(graph_dot.join("\n").as_bytes()).unwrap();
-        //println!("------------------------------------------------------ DOTFILE SAVED");
-    }
-
-    let mut maps = HashSet::new();
-
-    for node in perpendicularity.get_all_nodes() {
-        for path in perpendicularity.dfs(node) {
-            if path.len() == pattern_size - 1 {
-                println!("PATH: {:?}", path);
-
-                let mut bindings = HashMap::new();
-                let mut values = HashSet::new();
-
-                //println!("{}", path.iter().map(|p| format!("{:?}", index_to_pairing.get(p).unwrap())).collect::<Vec<_>>().join(" --> "));
-                for step in path {
-                    let ((s1, t1), (s2, t2)) = index_to_pairing.get(&step).unwrap().clone();
-                    values.insert(t1);
-                    values.insert(t2);
-                    if !bindings.contains_key(&s1) {
-                        bindings.insert(s1, t1);
-                    }
-                    if !bindings.contains_key(&s2) {
-                        bindings.insert(s2, t2);
-                    }
-                }
-
-                if values.len() == pattern_size && bindings.len() == pattern_size {
-                    let h = hash_hashmap(&bindings);
-
-                    if !maps.contains(&h) {
-                        let binding_frame = engine_state.new_node(arrow.entity)?;
-                        for (k, v) in bindings {
-                            new_arrow(binding_frame, k, v)?;
-                        }
-                        maps.insert(h);
-                    }
-                }
-            }
-        }
-    }
-
-    let mut result_block = vec![];
-    result_block.push(*arrow);
-
-    Ok(result_block)
-}
-
-pub struct GraphMatchHelper {
-    block: Block,
-}
-
-pub fn run_graph_match(block: &Block) -> Result<GraphMatchHelper, String> {
-    let res = graph_match(block)?;
-
-    Ok(GraphMatchHelper { block: res })
-}
-
-impl GraphMatchHelper {
-    pub fn solution_count(&self) -> usize {
-        self.block.get_bricks().len()
-    }
-
-    pub fn get_solution(&self, index: usize) -> HashMap<EntityId, EntityId> {
-        let mut binding = HashMap::new();
-
-        if let Some(solution) =
-            get_framed_entities(self.block.get_bricks().first().unwrap().entity).get(index)
-        {
-            for arrow in get_framed_entities(*solution) {
-                let src = get_comp_field_u32(arrow, "Arrow", "Arrow.source").unwrap();
-                let tgt = get_comp_field_u32(arrow, "Arrow", "Arrow.target").unwrap();
-                binding.insert(src, tgt);
-            }
-        }
-        binding
-    }
-
-    pub fn is_empty(&self) -> bool {
-        self.block.get_bricks().len() == 0
-    }
-}
-
-impl Drop for GraphMatchHelper {
-    fn drop(&mut self) {
-        if let Some(frame) = self.block.get_bricks().first() {
-            if is_entity_valid(frame.entity) {
-                for node in get_framed_entities(frame.entity) {
-                    delete_node(frame.entity, node);
-                }
-            }
-        }
-    }
-}
-
-#[cfg(test)]
-mod search_tests {
-    use crate::{
-        backend_plugins::graph_match::graph_match,
-        ec::add_component,
-        graph::get_graph_refs,
-        protocol::{v1::register_type, *},
-        top_level::*,
-    };
-
-    #[test]
-    fn test_search_plus1and2() {
-        initialize_engine();
-
-        let label_type = Type::Pure(PureType {
-            name: component_name("Label"),
-            datatype: DataType::NAME,
-        });
-        register_type(&label_type);
-
-        let graph_match_type = Type::Pure(PureType {
-            name: component_name("GraphMatch"),
-            datatype: DataType::VOID,
-        });
-        register_type(&graph_match_type);
-
-        let pattern = new_node(0).unwrap(); // 1
-        {
-            let a = new_node(pattern).unwrap(); // a 2
-            let b = new_node(pattern).unwrap(); // b 3
-            let c = new_node(pattern).unwrap(); // c 4
-            let d = new_node(pattern).unwrap(); // d 5
-            new_arrow(pattern, a, b).unwrap(); // a -> b 6
-            new_arrow(pattern, a, c).unwrap(); // a -> c 7
-            new_arrow(pattern, c, d).unwrap(); // c -> d 8
-        }
-
-        let target = new_node(0).unwrap(); // 9
-        {
-            let x = new_node(target).unwrap(); // x 10
-            let y = new_node(target).unwrap(); // y 11
-            let z = new_node(target).unwrap(); // z 12
-            let h = new_node(target).unwrap(); // h 13
-            new_arrow(target, x, y).unwrap(); // x -> y 14
-            new_arrow(target, y, z).unwrap(); // y -> z 15
-            new_arrow(target, y, h).unwrap(); // y -> h 16
-            new_arrow(target, h, y).unwrap(); // h -> y 17
-            new_arrow(target, h, x).unwrap(); // h -> x 18
-        }
-        // 2 -> 13, 4 -> 10, 5 -> 11, 3 -> 12
-        // a -> h, b -> x, c -> y, d -> z
-        // a -> y, b -> z, c -> h, d -> x
-        let arrow = new_arrow(0, pattern, target).unwrap();
-        add_component(arrow, &graph_match_type);
-
-        let mut block = Block::default();
-        block.extend_with(entity_to_block_no_children(arrow).unwrap());
-
-        println!("{:?}", block);
-
-        let result = graph_match(&block).unwrap();
-        println!("{:?}", result);
-
-        assert!(result.get_bricks().first().is_some());
-        let arrow_id = result.get_bricks().first().unwrap().entity;
-        assert!(arrow == arrow_id);
-
-        let bindings = get_graph_refs().read().unwrap().get_vec(&arrow_id).cloned();
-        assert!(bindings.is_none());
-    }
-
-    #[test]
-    fn test_search_worst_case() {
-        initialize_engine();
-
-        let label_type = Type::Pure(PureType {
-            name: component_name("Label"),
-            datatype: DataType::NAME,
-        });
-        register_type(&label_type);
-
-        let graph_match_type = Type::Pure(PureType {
-            name: component_name("GraphMatch"),
-            datatype: DataType::VOID,
-        });
-        register_type(&graph_match_type);
-
-        let pattern = new_node(0).unwrap(); // 1
-        {
-            let a = new_node(pattern).unwrap(); // a 2
-            let b = new_node(pattern).unwrap(); // b 3
-            let c = new_node(pattern).unwrap(); // c 4
-            let d = new_node(pattern).unwrap(); // d 5
-            let e = new_node(pattern).unwrap(); // d 5
-            new_arrow(pattern, a, b).unwrap();
-            new_arrow(pattern, a, c).unwrap();
-            new_arrow(pattern, a, d).unwrap();
-            new_arrow(pattern, a, e).unwrap();
-            new_arrow(pattern, b, a).unwrap();
-            new_arrow(pattern, b, c).unwrap();
-            new_arrow(pattern, b, d).unwrap();
-            new_arrow(pattern, b, e).unwrap();
-            new_arrow(pattern, c, a).unwrap();
-            new_arrow(pattern, c, b).unwrap();
-            new_arrow(pattern, c, d).unwrap();
-            new_arrow(pattern, c, e).unwrap();
-            new_arrow(pattern, d, a).unwrap();
-            new_arrow(pattern, d, b).unwrap();
-            new_arrow(pattern, d, c).unwrap();
-            new_arrow(pattern, d, e).unwrap();
-            new_arrow(pattern, e, a).unwrap();
-            new_arrow(pattern, e, b).unwrap();
-            new_arrow(pattern, e, c).unwrap();
-            new_arrow(pattern, e, d).unwrap();
-        }
-
-        let target = new_node(0).unwrap(); // 9
-        {
-            let a = new_node(target).unwrap(); // a 2
-            let b = new_node(target).unwrap(); // b 3
-            let c = new_node(target).unwrap(); // c 4
-            let d = new_node(target).unwrap(); // d 5
-            let e = new_node(target).unwrap(); // d 5
-            new_arrow(target, a, b).unwrap();
-            new_arrow(target, a, c).unwrap();
-            new_arrow(target, a, d).unwrap();
-            new_arrow(target, a, e).unwrap();
-            new_arrow(target, b, a).unwrap();
-            new_arrow(target, b, c).unwrap();
-            new_arrow(target, b, d).unwrap();
-            new_arrow(target, b, e).unwrap();
-            new_arrow(target, c, a).unwrap();
-            new_arrow(target, c, b).unwrap();
-            new_arrow(target, c, d).unwrap();
-            new_arrow(target, c, e).unwrap();
-            new_arrow(target, d, a).unwrap();
-            new_arrow(target, d, b).unwrap();
-            new_arrow(target, d, c).unwrap();
-            new_arrow(target, d, e).unwrap();
-            new_arrow(target, e, a).unwrap();
-            new_arrow(target, e, b).unwrap();
-            new_arrow(target, e, c).unwrap();
-            new_arrow(target, e, d).unwrap();
-        }
-
-        let arrow = new_arrow(0, pattern, target).unwrap();
-        add_component(arrow, &graph_match_type);
-
-        let mut block = Block::default();
-        block.extend_with(entity_to_block_no_children(arrow).unwrap());
-
-        println!("{:?}", block);
-
-        let result = graph_match(&block).unwrap();
-        println!("{:?}", result);
-
-        assert!(result.get_bricks().first().is_some());
-        let arrow_id = result.get_bricks().first().unwrap().entity;
-        assert!(arrow == arrow_id);
-
-        let bindings = get_graph_refs().read().unwrap().get_vec(&arrow_id).cloned();
-        assert!(bindings.is_some());
-
-        let bindings = bindings.unwrap();
-        //        assert_eq!(bindings.len(), 1);
-
-        println!("{:?}", bindings);
-        for b in bindings {
-            println!("{:?}", get_graph_for_entity(b));
-        }
-    }
-}
-=======
 // use std::collections::hash_map::DefaultHasher;
 // use std::collections::{HashMap, HashSet, VecDeque};
 // use std::fmt::Display;
@@ -565,8 +51,8 @@
 //     let arrow = validate_tile_is_arrow(input)?;
 //     validate_arrow_is_graph_match(arrow, engine_state)?;
 
-//     let pattern = arrow.get_endpoints().0; // staring arrow's source
-//     let target = arrow.get_endpoints().1; // staring arrow's target
+    let pattern = arrow.get_endpoints(); // staring arrow's source
+    let target = arrow.get_endpoints(); // staring arrow's target
 
 //     validate_frame_is_populated(pattern, engine_state)?;
 //     validate_frame_is_populated(target, engine_state)?;
@@ -1023,5 +509,4 @@
 //             println!("{:?}", get_graph_for_entity(b));
 //         }
 //     }
-// }
->>>>>>> 76f927c3
+// }
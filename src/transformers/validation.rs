use std::sync::Arc;

use crate::{
    internals::{EngineState, EntityId, Tile, mosaic_engine::MosaicEngine},
    layers::{indirection::Indirection, parenting::Parenting},
};

/// .
///
/// # Errors
///
/// This function will return an error if .
#[allow(dead_code)]
pub(crate) fn validate_tile_is_arrow(t: &Tile) -> Result<&Tile, String> {
    if !t.is_arrow() {
        Err("Block is required to have exactly arrow.".to_string())
    } else {
        Ok(t)
    }
}

/// .
///
/// # Errors
///
/// This function will return an error if .
#[allow(dead_code)]
pub(crate) fn validate_arrow_is_graph_match(
    t: &Tile,
    engine_state: Arc<MosaicEngine>,
) -> Result<(), String> {
    let len = engine_state
        .build_query()
        .with_source(t.id())
        .with_component("GraphMatch".into())
        .get()
        .len();

    if len != 1 {
        Err("[graph_match.rs][validate_arrow_is_graph_match] Arrow requires to have the GraphMatch component.".to_string())
    } else {
        Ok(())
    }
}

<<<<<<< HEAD
pub fn validate_type_exists(name: &str, engine: Arc<MosaicEngine>) -> Result<(), String> {
    if !engine.engine_state.has_component_type(&name.into()) {
        Err(format!("Type '{}' not registered.", name.to_string()))
=======
pub fn validate_type_exists(name: &str, engine_state: Arc<EngineState>) -> Result<(), String> {
    if !engine_state.has_component_type(&name.into()) {
        Err(format!("Type '{}' not registered.", name))
>>>>>>> a308aefc
    } else {
        Ok(())
    }
}

pub fn validate_frame_is_populated(
    parent: Tile,
    engine_state: Arc<MosaicEngine>,
) -> Result<(), String> {
    let children = engine_state.get_children(&parent);
    if !children.is_empty() {
        Ok(())
    } else {
        Err(format!("Frame {} is empty.", parent.id()))
    }
}
/*
pub fn validate_first_brick_in_block(b: &Block) -> Result<Brick, String> {
    if get_brick_count(&b) >= 1 {
        Ok(get_brick(&b, 0).clone())
    } else {
        Err(format!("Block required to contain at least a single brick"))
    }
}

pub fn validate_entity_has_position(eid: EntityId) -> Result<(i32, i32), String> {
    if has_component(eid, "Position") {
        let x = get_comp_field_i32(eid, "Position", "Position.x")?;
        let y = get_comp_field_i32(eid, "Position", "Position.y")?;
        Ok((x, y))
    } else {
        Err(format!("No position component found on entity {}", eid))
    }
}

pub fn validate_frame_has_label(frame_id: EntityId) -> Result<(), String> {
    if !has_component(frame_id, "Label") {
        Err(format!("Label component not found in frame {}", frame_id))
    } else {
        Ok(())
    }
}

pub fn validate_frame_has_output_dir(frame_id: EntityId) -> Result<(), String> {
    if !has_component(frame_id, "OutputDir") {
        Err(format!(
            "OutputDir component not found in frame {}",
            frame_id
        ))
    } else {
        Ok(())
    }
}



pub fn validate_single_entry_point(frame_id: EntityId) -> Result<EntityId, String> {
    let parent = get_frame_for_entity(frame_id).unwrap();
    let frame_matrix = get_graph_for_entity(parent);
    let neighbors = frame_matrix.get_front_neighbors(frame_id);
    println!("{:?}", neighbors);
    let n = neighbors.len();
    if n > 1 {
        Err(format!(
            "Expected single entry point from frame into graph, {} found.",
            neighbors.len()
        ))
    } else if n < 1 {
        Err(format!(
            "Expected single entry point from frame into graph, none found."
        ))
    } else {
        Ok(*neighbors.first().unwrap())
    }
}

pub fn validate_all_content_labelled(frame_id: EntityId) -> Result<(), String> {
    let graph_refs = get_graph_refs().read().unwrap();
    if let Some(entities) = graph_refs.get_vec(&frame_id) {
        for entity in entities {
            // println!("EntityId = {:?} in Frame {:?}", entity, frame_id);
            if !has_component(*entity, "Label") {
                return Err(format!(
                    "Required label component missing from entity {}.",
                    *entity
                ));
            }
        }
        Ok(())
    } else {
        Err(format!("Frame {} is empty.", frame_id))
    }
}

pub fn validate_distinctly_labelled_nodes(frame_id: EntityId) -> Result<(), String> {
    let entities = get_framed_entities(frame_id);
    let label_type = get_named_type("Label")?;
    let mut name_set = HashSet::new();
    let mut node_count = 0;

    for entity in &entities {
        if !has_component(*entity, "Node") {
            continue;
        }
        node_count += 1;
        let name = get_comp_field_name(*entity, "Label", "")?;
        name_set.insert(name);
    }

    if name_set.len() != node_count {
        Err(format!("All nodes are required to have different labels."))
    } else {
        Ok(())
    }
}

pub fn validate_output_dir_exists(dir: &String) -> Result<bool, String> {
    if std::path::Path::new(&dir.trim().replace("\0", "")).is_dir() {
        Ok(true)
    } else {
        Err(format!("Path '{}' is not a valid directory.", dir))
    }
}
 */<|MERGE_RESOLUTION|>--- conflicted
+++ resolved
@@ -43,15 +43,9 @@
     }
 }
 
-<<<<<<< HEAD
-pub fn validate_type_exists(name: &str, engine: Arc<MosaicEngine>) -> Result<(), String> {
-    if !engine.engine_state.has_component_type(&name.into()) {
-        Err(format!("Type '{}' not registered.", name.to_string()))
-=======
 pub fn validate_type_exists(name: &str, engine_state: Arc<EngineState>) -> Result<(), String> {
     if !engine_state.has_component_type(&name.into()) {
         Err(format!("Type '{}' not registered.", name))
->>>>>>> a308aefc
     } else {
         Ok(())
     }
